import jax
from jax import config, vmap, lax
import numpy as np
import jax.numpy as jnp
import equinox as eqx
from diffrax import diffeqsolve, ODETerm, Kvaerno5, Tsit5, SaveAt, PIDController, ForwardMode

import ABCMB.AbstractSpecies as AS
from .hyrex.array_with_padding import array_with_padding
from .hyrex import recomb_functions
from . import ABCMBTools as tools
from . import constants as cnst

import os
file_dir = os.path.dirname(__file__)
config.update("jax_enable_x64", True)


class Background(eqx.Module):
    """
    Background cosmology module for cosmological calculations.

    Computes background quantities including Hubble parameter, conformal time,
    recombination history, and optical depth evolution.

    Recombination Unrelated Methods:
    --------------------------------
    rho_tot : Compute total energy density (units: eV cm^{-3})
    P_tot : Compute total pressure (units: eV cm^{-3})
    H : Compute Hubble parameter (units: s^{-1})
    aH : Compute conformal Hubble parameter (units: Mpc^{-1})
    aH_prime : Compute derivative of conformal Hubble (units: Mpc^{-1})
    d2adtau2_over_a : Compute second derivative of scale factor (units: Mpc^{-2})
    tau : Compute conformal time (units: Mpc)
    z_d : Compute baryon decoupling redshift (units: dimensionless)
    rs_d : Compute sound horizon at decoupling (units: Mpc)

    Recombination Related Methods:
    ------------------------------
    xe : Compute free electron fraction (units: dimensionless)
    Tm : Compute matter temperature (units: eV)
    mu_bar : Compute mean molecular mass (units: eV)
    cs2 : Compute baryon sound speed squared (units: dimensionless)
    nH : Compute hydrogen number density (units: cm^{-3})
    TCMB : Compute CMB temperature (units: eV)
    tau_c : Compute Thomson scattering time (units: Mpc)
    kappa : Compute optical depth (units: dimensionless)
    visibility : Compute visibility function (units: Mpc^{-1})
    """

    params : dict
    species_list : tuple
 
    lna_tau_tab = jnp.linspace(-33.0, 0.0, 10000) # Axis for tabulating conformal time.
    tau_tab : jnp.array                     # Tabulated conformal time. 
    tau0 : float # Conformal time today

    # Recombination related
    xe_tab     : "array_with_padding"
    lna_xe_tab : "array_with_padding"
    Tm_tab     : "array_with_padding"
    lna_Tm_tab : "array_with_padding"
    kappa_tab  : jnp.array
    lna_rec    : float
    rA_rec     : float # Comoving angular diameter distance at recombination.
    rs_d       : float # Sound horizon at baryon decoupling
    z_d        : float # redshift of baryon devoupling

    # Transfer related
    lna_transfer_start : float # Time where transfer functions start integrating.
    lna_visibility_stop : float # Time to stop integrating T1, T2, and E sources due to small visibility functions. Only used for l<400

    def __init__(self, params, species_list, RM):
        """
        Initialize Background cosmology module.

        Computes and tabulates conformal time, recombination history,
        optical depth, and key cosmological epochs.

        Parameters:
        -----------
        params : dict
            Cosmological parameters
        species_list : tuple
            List of fluid species for energy density calculations
        RM : callable
            Recombination module for computing xe and Tm histories
        """
        self.params = params
        self.species_list = species_list

        self.tau_tab = self._tabulate_conformal_time()
        self.tau0 = self.tau(0.)
        
        ### RECOMBINATION RELATED ###

        # Run hyrex to tabulate recombination output
        self.xe_tab, self.lna_xe_tab, self.Tm_tab, self.lna_Tm_tab = RM(self)
        self.kappa_tab = self._tabulate_optical_depth()

        # Find approximate maximum of visibility function.
        lna_vals = jnp.linspace(-8.0, -4.0, 1500) # Decoupling should have happened at some time in this interval.
        vis_vals = self.visibility(lna_vals)
        self.lna_rec = lna_vals[jnp.argmax(vis_vals)]
        self.lna_visibility_stop = lna_vals[jnp.argmin((vis_vals - 1.e-3)**2)]
        self.rA_rec = self.tau0 - self.tau(self.lna_rec)

        # Find approximate early time when aH x tau_c = 0.008
        lna_vals = jnp.linspace(-15.0, -6.0, 5000)
        aH_tau_c_vals = vmap(self.aH)(lna_vals)*self.tau_c(lna_vals)
        self.lna_transfer_start = lna_vals[jnp.argmin((aH_tau_c_vals-0.008)**2)]


    def rho_tot(self, lna):
        """
        Compute total energy density.

        Sums energy density over all species in the universe.

        Parameters:
        -----------
        lna : float
            Logarithm of scale factor

        Returns:
        --------
        float
            Total energy density (units: eV cm^{-3})

        Notes:
        ------
        User should not modify this function without careful consideration.
        """
        rho_tot = 0.
        for i in range(len(self.species_list)):
            rho_tot += self.species_list[i].rho(lna, self.params)
        return rho_tot
    
    def P_tot(self, lna):
        """
        Compute total pressure.

        Sums pressure over all species in the universe.

        Parameters:
        -----------
        lna : float
            Logarithm of scale factor

        Returns:
        --------
        float
            Total pressure (units: eV cm^{-3})

        Notes:
        ------
        User should not modify this function without careful consideration.
        """
        P_tot = 0.
        for i in range(len(self.species_list)):
            P_tot += self.species_list[i].P(lna, self.params)
        return P_tot

    def H(self, lna):
        """
        Compute Hubble parameter.

        Uses Einstein equation H = sqrt(8πG/3 ρ_tot) to account for
        novel species without well-defined density parameters.

        Parameters:
        -----------
        lna : float
            Logarithm of scale factor

        Returns:
        --------
        float
            Hubble parameter (units: s^{-1})
        """
        return jnp.sqrt(8.*jnp.pi*cnst.G*self.rho_tot(lna)/3.)

    def aH(self, lna):
        """
        Compute conformal Hubble parameter.

        Calculates conformal Hubble H = a*H = da/dτ where τ is conformal time.
        Uses Mpc units for perturbation calculations.

        Parameters:
        -----------
        lna : float
            Logarithm of scale factor

        Returns:
        --------
        float
            Conformal Hubble parameter (units: Mpc^{-1})
        """
        return jnp.exp(lna)*self.H(lna) / cnst.c_Mpc_over_s
    
    def aH_prime(self, lna):
        """
        Compute derivative of conformal Hubble parameter.

        Uses second Friedmann equation to compute d(aH)/d(ln a).
        See Eq.(20) of arXiv:9506072.

        Parameters:
        -----------
        lna : float
            Logarithm of scale factor

        Returns:
        --------
        float
            Derivative of conformal Hubble (units: Mpc^{-1})
        """
        return -4.*jnp.pi*cnst.G*jnp.exp(lna)**2/3./self.aH(lna) * (self.rho_tot(lna)+3.*self.P_tot(lna)) / cnst.c_Mpc_over_s**2

    def d2adtau2_over_a(self, lna):
        """
        Compute second derivative of scale factor.

        Calculates d²a/dτ²/a where τ is conformal time.
        Appears in perturbation evolution equations.

        Parameters:
        -----------
        lna : float
            Logarithm of scale factor

        Returns:
        --------
        float
            Second derivative of scale factor (units: Mpc^{-2})
        """

        return self.aH(lna)**2 + self.aH(lna)*self.aH_prime(lna)
    
    def _dtau_dlna(self, lna, y, args):
        """
        Compute derivative of conformal time with respect to ln(a).

        Parameters:
        -----------
        lna : float
            Logarithm of scale factor
        y : float
            Current conformal time value
        args : tuple
            Additional arguments (unused)

        Returns:
        --------
        float
            Derivative dτ/d(ln a) (units: Mpc)
        """
        return 1./self.aH(lna)

    def _tabulate_conformal_time(self):
        """
        Tabulate conformal time as function of ln(a).

        Integrates dτ/d(ln a) = 1/aH from early times to today
        using radiation-dominated initial conditions. We stitch an 
        analytic early-time solution to a Diffrax dense 
        interpolation, taking care not to evaluate out of bounds.

        Returns:
        --------
        array
            Tabulated conformal time values (units: Mpc)
 
        Tabulate conformal time τ(ln a).
        """

        lna_cut = -16.1  # use analytic approx before this
        # Analytic early-time approximation
        tau_approx = lambda lna: (
            jnp.exp(lna) / (cnst.H0_over_h / cnst.c_Mpc_over_s) / jnp.sqrt(self.params["omega_r"])
        )

        lna_end = self.lna_tau_tab[-1]

        # ---- Diffrax solve (dense interpolation) ----
        term = ODETerm(self._dtau_dlna)
        controller = PIDController(rtol=1e-8, atol=1e-8)
        saveat = SaveAt(dense=True)
        adjoint=ForwardMode()

        sol = diffeqsolve(
            term,
            solver=Kvaerno5(),
            t0=lna_cut,
            t1=lna_end,
            dt0=1e-5,
            y0=tau_approx(lna_cut),
            saveat=saveat,
            stepsize_controller=controller,
            adjoint=adjoint
        )

        # Numerical jitter causes this interpolation to go out of bounds on
        # some machines, so we do some extra work to safeguard that here:

        # Strictly inside [lna_cut, lna_end); avoid touching internal sol.ts (may be None).
        # nextafter gets the next representable float below lna_end to ensure in-bounds.
        lna_hi = jnp.nextafter(lna_end, -jnp.inf)

        def _tau_from_sol(l):
            l_in = jnp.clip(l, lna_cut, lna_hi)
            return sol.evaluate(l_in)

        def _tau_combined(l):
            # cond is faster than where since untaken branch is not evaluated
            return lax.cond(l > lna_cut, _tau_from_sol, tau_approx, l)

        tau_tab = vmap(_tau_combined)(self.lna_tau_tab)

        # Replace any remaining non-finite entries with analytic fallback
        tau_tab = jnp.where(jnp.isfinite(tau_tab), tau_tab, vmap(tau_approx)(self.lna_tau_tab))

        return tau_tab



    def tau(self, lna):
        """
        Compute conformal time.

        Interpolates from pre-tabulated conformal time history.
        Conformal time τ satisfies dτ = dt/a where t is cosmic time.

        Parameters:
        -----------
        lna : float
            Logarithm of scale factor

        Returns:
        --------
        float
            Conformal time (units: Mpc)

        Notes:
        ------
        IDEA: Make Background a repeatedly initiated module with both
        species_list and params stored. Upon initiation, a full history
        of conformal time is calculated with diffrax and stored for
        interpolation. This can be done by approximating early time with
        radiation approximation, and starting diffrax integration at the
        early time with appropriate initial conditions.
        """

        return tools.fast_interp(lna, self.lna_tau_tab[0], self.lna_tau_tab[-1], self.tau_tab)

    ### RECOMBINATION RELATED ###

    def xe(self, lna):
        """
        Compute free electron fraction.

        Interpolates from pre-tabulated recombination history with
        boundary conditions for early and late times.

        Parameters:
        -----------
        lna : float
            Logarithm of scale factor

        Returns:
        --------
        float
            Free electron fraction (units: dimensionless)

        Notes:
        ------
        The logic flow is equivalent to:
        if lna < self.lna_xe_tab.arr[0]:
            return self.xe_tab[0]
        elif lna > self.lna_xe_tab.lastval
            return self.xe_tab.lastval
        else
            return jnp.interp(lna, self.lna_xe_tab, self.xe_tab)
        """
        return jnp.where(
            lna < self.lna_xe_tab.arr[0],
            self.xe_tab.arr[0],
            jnp.where(
                lna >= self.lna_xe_tab.lastval,
                self.xe_tab.lastval,
                tools.fast_interp(lna, self.lna_xe_tab.arr[0],
                self.lna_xe_tab.arr[0] + len(self.lna_xe_tab.arr) * (self.lna_xe_tab.arr[1]-self.lna_xe_tab.arr[0]),
                self.xe_tab.arr)
            )
        )

    def _Tm_early_approx(self, lna):
        """
        Compute matter temperature using post-equilibrium approximation.

        Uses approximation Tm = TCMB * (1 - H/GammaCompton) for early times
        before detailed recombination calculation begins.

        Parameters:
        -----------
        lna : float
            Logarithm of scale factor

        Returns:
        --------
        float
            Matter temperature (units: eV)
        """
        TCMB = self.TCMB(lna)
        xe   = self.xe(lna)
        return TCMB * (1.-self.H(lna)/recomb_functions.Gamma_compton(xe, TCMB, self.params['YHe']))

    def Tm(self, lna):
        """
        Compute matter temperature.

        Interpolates from pre-tabulated recombination history with
        early-time approximation and late-time boundary conditions.

        Parameters:
        -----------
        lna : float
            Logarithm of scale factor

        Returns:
        --------
        float
            Matter temperature (units: eV)
        """
        return jnp.where(
            lna < self.lna_Tm_tab.arr[0],
            self._Tm_early_approx(lna),
            jnp.where(
                lna >= self.lna_Tm_tab.lastval,
                self.Tm_tab.lastval,
                tools.fast_interp(lna, self.lna_Tm_tab.arr[0], self.lna_Tm_tab.arr[-1], self.Tm_tab.arr)
            )
        )

    def nH(self, lna):
        """
        Compute hydrogen number density.

        Calculates total hydrogen number density at given redshift.

        Parameters:
        -----------
        lna : float
            Logarithm of scale factor

        Returns:
        --------
        float
            Hydrogen number density (units: cm^{-3})
        """
        return (1-self.params['YHe']) * 3. * self.params['omega_b'] * cnst.H0_over_h**2 / 8 / jnp.pi / cnst.G / cnst.mH / jnp.exp(lna)**3

    def TCMB(self,lna):
        """
        Compute CMB temperature.

        Calculates CMB temperature at given redshift using T ∝ 1/a scaling.

        Parameters:
        -----------
        lna : float
            Logarithm of scale factor

        Returns:
        --------
        float
            CMB temperature (units: eV)
        """
        return self.params['TCMB0'] / jnp.exp(lna)

    def tau_c(self, lna):
        """
        Compute Thomson scattering time.

        Calculates Thomson scattering time scale τc = 1/(a × ne × σT).

        Parameters:
        -----------
        lna : float
            Logarithm of scale factor

        Returns:
        --------
        float
            Thomson scattering time (units: Mpc)
        """
        a = jnp.exp(lna)
        nH = self.nH(lna)
        ne = nH * self.xe(lna)
        return 1./a/ne/cnst.thomson_xsec/cnst.c*cnst.c_Mpc_over_s

    @jax.named_scope("tabulate optical depth")
    def _tabulate_optical_depth(self):
        """
        Tabulate optical depth from given scale factor to today.

        Integrates dκ/d(ln a) = -1/(τc × aH) backwards from today
        to compute optical depth κ(a) = ∫[a to 1] dκ/da' da'.

        Returns:
        --------
        array
            Tabulated optical depth values (units: dimensionless)

        Notes:
        ------
        Also computes time derivative of optical depth, which is the
        integrand involving the free electron fraction.
        """
        integrand = lambda lna, y, args: -1./self.tau_c(lna)/self.aH(lna)
        term = ODETerm(integrand)
        stepsize_controller = PIDController(pcoeff=0.4, icoeff=0.3, dcoeff=0, rtol=1.e-3, atol=1.e-6)
        adjoint=ForwardMode()
        solution = diffeqsolve(
            term,
            solver=Kvaerno5(),            # Higher order integrator for more accuracy
            stepsize_controller=stepsize_controller,
            t0=self.lna_tau_tab[-1],                 # Initial x value (~0 in this case)
            t1=self.lna_tau_tab[0],                  # Final x value (smallest x value)
            dt0=-1e-3,                  # Initial step size
            max_steps=2048,
            y0=0.0,                     # Initial value tau(x=0) = 0
            saveat=SaveAt(ts=self.lna_tau_tab[::-1]), # Save at all points in x, reverse order since integrating backwards
            adjoint=adjoint
        )
        result = solution.ys[::-1]
        return result

    def kappa(self, lna):
        """
        Compute optical depth.

        Interpolates from pre-tabulated optical depth history.

        Parameters:
        -----------
        lna : float
            Logarithm of scale factor

        Returns:
        --------
        float
            Optical depth (units: dimensionless)
        """
        return tools.fast_interp(lna, self.lna_tau_tab[0], self.lna_tau_tab[-1], self.kappa_tab)

    def visibility(self, lna):
        """
        Compute visibility function.

        Calculates visibility function g(x) = -aH(x) × κ'(x) × exp(-κ(x))
        where ' = d/dx and x = ln a. Represents probability that a CMB
        photon observed today was last scattered at time x.

        Parameters:
        -----------
        lna : float
            Logarithm of scale factor

        Returns:
        --------
        float
            Visibility function (units: Mpc^{-1})

        Notes:
        ------
        Used in computing source functions for CMB anisotropies.
        """
        return 1./self.tau_c(lna)*jnp.exp(-self.kappa(lna))

    ###########################################
    ### tools for computing decoupling time ###
    ###########################################

    def find_z_at_kappad_equals_one(self,z, kappa_d):
        """
        Find redshift where baryon optical depth equals unity.

        Interpolates to find z_d such that κ_d(z_d) = 1, marking
        the approximate time of baryon decoupling.

        Parameters:
        -----------
        z : array
            Redshift array
        kappa_d : array
            Baryon optical depth array

        Returns:
        --------
        float
            Decoupling redshift (units: dimensionless)
        """
        # ensure sorted ascending
        idx = jnp.argsort(z)
        z_sorted = z[idx]
        kappa_d_sorted = jnp.abs(kappa_d)[idx]

        # interpolate
        z_d = jnp.interp(1.0, kappa_d_sorted, z_sorted)
        return z_d

    def interp_rs_at_z(self,z_bg, r_s, z_d):
        """
        Interpolate sound horizon at decoupling redshift.

        Parameters:
        -----------
        z_bg : array
            Background redshift array
        r_s : array
            Sound horizon array
        z_d : float
            Decoupling redshift

        Returns:
        --------
        float
            Sound horizon at decoupling (units: Mpc)
        """
        idx = jnp.argsort(z_bg)
        z_sorted = z_bg[idx]
        rs_sorted = r_s[idx]
        return jnp.interp(z_d, z_sorted, rs_sorted)

    def R_ratio_lna(self,lna):
        """
        Compute baryon drag ratio.

        Calculates R = 3ρ_b/(4ρ_γ), the ratio of baryon to photon
        energy densities that appears in baryon drag calculations.

        Parameters:
        -----------
        lna : float
            Logarithm of scale factor

        Returns:
        --------
        float
            Baryon drag ratio (units: dimensionless)
        """
<<<<<<< HEAD
        rho_b = self.species_list[3].rho(lna,self.params)
        rho_g = self.species_list[4].rho(lna,self.params)
=======
        rho_b = self.species_list[-3].rho(lna,self)
        rho_g = self.species_list[-2].rho(lna,self)
>>>>>>> cbf38c0e
        return 3. * rho_b / (4 * rho_g)

    @jax.named_scope("tabulate kappa d")
    def _tabulate_kappa_d(self):
        """
        Tabulate baryon optical depth.

        Integrates dκ_d/d(ln a) = -1/(τc × aH × R) backwards from today
        to compute baryon optical depth including drag effects.

        Returns:
        --------
        array
            Tabulated baryon optical depth values (units: dimensionless)
        """
        integrand = lambda lna, y, args: jnp.float64(-1./self.tau_c(lna)/self.aH(lna)/(self.R_ratio_lna(lna)))
        term = ODETerm(integrand)
        stepsize_controller = PIDController(pcoeff=0.4, icoeff=0.3, dcoeff=0, rtol=1.e-3, atol=1.e-6)
        adjoint=ForwardMode()
        
        solution = diffeqsolve(
            term,
            solver=Tsit5(),            # Kvaerno5 is just slower but gives same result
            stepsize_controller=stepsize_controller,
            t0=self.lna_tau_tab[-1],                 # Initial x value (~0 in this case)
            t1=self.lna_tau_tab[0],                  # Final x value (smallest x value)
            dt0=-1e-3,                  # Initial step size
            max_steps=2048,
            y0=0.0,                     # Initial value tau(x=0) = 0
            saveat=SaveAt(ts=self.lna_tau_tab[::-1]), # Save at all points in x, reverse order since integrating backwards
            adjoint=adjoint
        )
        result = solution.ys[::-1]
        return result

    @jax.named_scope("tabulate rs")
    def _tabulate_rs(self):
        """
        Tabulate sound horizon evolution.

        Integrates drs/d(ln a) = cs/aH from early times to today
        where cs = 1/√(3(1+R)) accounts for baryon loading.

        Returns:
        --------
        array
            Tabulated sound horizon values (units: Mpc)
        """
         # initial condition assuming cs**2 = 1/3 at early times
        rs0 = 1./jnp.sqrt(3) / (self.aH( self.lna_tau_tab[0] ))

        integrand = lambda lna, y, args: 1./jnp.sqrt(3*(1+self.R_ratio_lna(lna))) / (self.aH( lna ))
        term = ODETerm(integrand)
        stepsize_controller = PIDController(pcoeff=0.4, icoeff=0.3, dcoeff=0, rtol=1.e-3, atol=1.e-6)
        adjoint=ForwardMode()
        
        solution = diffeqsolve(
            term,
            solver=Tsit5(),
            stepsize_controller=stepsize_controller,
            t0=self.lna_tau_tab[0],                 # reversed direction since I know rs at early times
            t1=self.lna_tau_tab[-1],
            dt0=1e-3,
            max_steps=2048,
            y0=rs0,
            saveat=SaveAt(ts=self.lna_tau_tab),
            adjoint=adjoint
        )
        result = solution.ys
        return result
        
        rs = get_rs(self)

    def z_d(self):
        """
        Compute baryon decoupling redshift.

        Finds redshift where κ_d = 1 as estimate of when baryons
        decouple from photons.

        Returns:
        --------
        float
            Decoupling redshift (units: dimensionless)
        """
        return self.find_z_at_kappad_equals_one(1/jnp.exp(self.lna_tau_tab) - 1, self._tabulate_kappa_d())

    def rs_d(self):
        """
        Compute sound horizon at decoupling.

        Finds value of sound horizon at baryon decoupling redshift z_d.

        Returns:
        --------
        float
            Sound horizon at decoupling (units: Mpc)
        """
        return self.interp_rs_at_z(1/jnp.exp(self.lna_tau_tab) - 1, self._tabulate_rs(), self.z_d())

class MockBackground(Background):

    H_tab : jnp.array

    def __init__(self):
        self.species_list = (AS.ColdDarkMatter(0), AS.DarkEnergy(), AS.Baryon(0, None), AS.Photon(0, None))
        self.params = {k: float(v) for k, v in np.loadtxt(file_dir+"/../Module_Tests/params.txt", dtype=str)}

        # Other tabulated things
        data = np.load(file_dir+"/../Module_Tests/background.npz")

        self.tau_tab = jnp.array(data["tau_tab"])
        self.tau0 = self.tau_tab[-1]
        self.H_tab = jnp.array(data["H_tab"])

        # hyrec_swift = np.loadtxt("/home/zz1994/packages/HYREC-2/ABCMB_test_FULL.dat")
        # self.lna_xe_tab = array_with_padding(jnp.array(-jnp.log(1.+hyrec_swift[:, 0])))
        # self.xe_tab = array_with_padding(jnp.array(hyrec_swift[:, 1]))
        # self.lna_Tm_tab = array_with_padding(jnp.array(-jnp.log(1.+hyrec_swift[:, 0])))
        # self.Tm_tab = array_with_padding(jnp.array(hyrec_swift[:, 2]*cnst.kB))

        self.lna_xe_tab = array_with_padding(jnp.array(data["lna_xe_tab"]))
        self.xe_tab = array_with_padding(jnp.array(data["xe_tab"]))
        self.lna_Tm_tab = array_with_padding(jnp.array(data["lna_Tm_tab"]))
        self.Tm_tab = array_with_padding(jnp.array(data["Tm_tab"]))
        self.kappa_tab = jnp.array(data["kappa_tab"])
        # self.kappa_tab = self._tabulate_optical_depth()

        self.lna_rec = -6.99666444
        self.lna_transfer_start = -7.27285457
        self.lna_visibility_stop = -6.70847231
        self.rA_rec = 13899.20802848

    def H(self, lna):
        return jnp.interp(lna, self.lna_tau_tab, self.H_tab)

    # def xe(self, lna):
    #     return jnp.interp(lna, self.lna_xe_tab.arr, self.xe_tab.arr)

    # def Tm(self, lna):
    #     return jnp.interp(lna, self.lna_Tm_tab.arr, self.Tm_tab.arr)

class ClassBackground(Background):

    H_tab : jnp.array

    def __init__(self):
        self.species_list = (AS.ColdDarkMatter(0), AS.DarkEnergy(), AS.Baryon(0, None), AS.Photon(0, None))
        self.params = {k: float(v) for k, v in np.loadtxt(file_dir+"/../Module_Tests/params.txt", dtype=str)}

        class_res_dir = "/home/zz1994/packages/class/output/ABCMB_test/noneutrinos00"
        bac = np.loadtxt(class_res_dir+"_background.dat")
        therm = np.loadtxt(class_res_dir+"_thermodynamics.dat")

        #self.lna_tau_tab = jnp.array(np.loadtxt("MockBackgroundTabs/lna_tau.txt"))
        self.tau_tab = jnp.interp(self.lna_tau_tab, -jnp.log(1.+bac[:, 0]), bac[:, 2])
        self.tau0 = self.tau_tab[-1]
        self.H_tab = jnp.interp(self.lna_tau_tab, -jnp.log(1.+bac[:, 0]), bac[:, 3]) * cnst.c_Mpc_over_s

        #thermo_class = np.loadtxt("/home/zz1994/packages/class/output/ABCMB_test"+"/noufarsa00_thermodynamics.dat")
        a = therm[:, 0]
        xe_class = therm[:, 3]
        Tm_class = therm[:, 7]
        self.lna_xe_tab = array_with_padding(jnp.array(jnp.log(jnp.flip(a))))
        self.xe_tab = array_with_padding(jnp.array(jnp.flip(xe_class)))
        self.lna_Tm_tab = array_with_padding(jnp.array(jnp.log(jnp.flip(a))))
        self.Tm_tab = array_with_padding(jnp.array(jnp.flip(Tm_class)*cnst.kB))
        self.kappa_tab = jnp.interp(self.lna_tau_tab, -jnp.log(a), -jnp.log(therm[:, 5]))

        self.lna_rec = -6.99666444
        self.lna_transfer_start = -7.27285457
        self.lna_visibility_stop = -6.70847231
        self.rA_rec = 13899.20802848

    def H(self, lna):
        return jnp.interp(lna, self.lna_tau_tab, self.H_tab)

    def xe(self, lna):
        return jnp.interp(lna, self.lna_xe_tab.arr, self.xe_tab.arr)

    def Tm(self, lna):
        return jnp.interp(lna, self.lna_Tm_tab.arr, self.Tm_tab.arr)<|MERGE_RESOLUTION|>--- conflicted
+++ resolved
@@ -651,13 +651,8 @@
         float
             Baryon drag ratio (units: dimensionless)
         """
-<<<<<<< HEAD
-        rho_b = self.species_list[3].rho(lna,self.params)
-        rho_g = self.species_list[4].rho(lna,self.params)
-=======
         rho_b = self.species_list[-3].rho(lna,self)
         rho_g = self.species_list[-2].rho(lna,self)
->>>>>>> cbf38c0e
         return 3. * rho_b / (4 * rho_g)
 
     @jax.named_scope("tabulate kappa d")
